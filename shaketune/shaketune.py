--- conflicted
+++ resolved
@@ -74,16 +74,6 @@
     def _initialize_config(self, config) -> None:
         result_folder = config.get('result_folder', default=DEFAULT_FOLDER)
         result_folder_path = Path(result_folder).expanduser() if result_folder else None
-<<<<<<< HEAD
-        keep_n_results = config.getint('number_of_results_to_keep', default=3, minval=0)
-        keep_csv = config.getboolean('keep_raw_csv', default=False)
-        show_macros = config.getboolean('show_macros_in_webui', default=True)
-        dpi = config.getint('dpi', default=150, minval=100, maxval=500)
-        include_smoothers = config.getboolean('include_smoothers', default=False)
-
-        self._config = ShakeTuneConfig(result_folder_path, keep_n_results, keep_csv, dpi, include_smoothers)
-        ConsoleOutput.register_output_callback(gcode.respond_info)
-=======
         keep_n_results = config.getint('number_of_results_to_keep', default=DEFAULT_NUMBER_OF_RESULTS, minval=0)
         keep_raw_data = config.getboolean('keep_raw_data', default=DEFAULT_KEEP_RAW_DATA)
         max_freq = config.getfloat('max_freq', default=DEFAULT_MAX_FREQ, minval=100.0)
@@ -95,7 +85,6 @@
 
         self.timeout = config.getfloat('timeout', DEFAULT_TIMEOUT, above=0.0)
         self._show_macros = config.getboolean('show_macros_in_webui', default=DEFAULT_SHOW_MACROS)
->>>>>>> 74364d72
 
     # Create the Klipper commands to allow the user to run Shake&Tune's tools
     def _register_commands(self) -> None:
