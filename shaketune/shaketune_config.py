# Shake&Tune: 3D printer analysis tools
#
# Copyright (C) 2024 Félix Boisselier <felix@fboisselier.fr> (Frix_x on Discord)
# Licensed under the GNU General Public License v3.0 (GPL-3.0)
#
# File: shaketune_config.py
# Description: Defines the ShakeTuneConfig class for handling configuration settings
#              and file paths related to Shake&Tune operations.


from pathlib import Path

from .helpers.console_output import ConsoleOutput

KLIPPER_FOLDER = Path.home() / 'klipper'
KLIPPER_LOG_FOLDER = Path.home() / 'printer_data/logs'
RESULTS_BASE_FOLDER = Path.home() / 'printer_data/config/K-ShakeTune_results'
RESULTS_SUBFOLDERS = {
    'axes map': 'axes_map',
    'belts comparison': 'belts',
    'input shaper': 'input_shaper',
    'vibrations profile': 'vibrations',
    'static frequency': 'static_freq',
}


class ShakeTuneConfig:
    def __init__(
<<<<<<< HEAD
            self,
            result_folder: Path = RESULTS_BASE_FOLDER,
            keep_n_results: int = 3,
            keep_csv: bool = False,
            dpi: int = 150,
            include_smoothers: bool = False
=======
        self,
        result_folder: Path = RESULTS_BASE_FOLDER,
        keep_n_results: int = 10,
        keep_raw_data: bool = False,
        chunk_size: int = 2,
        max_freq: float = 200.0,
        dpi: int = 150,
>>>>>>> 74364d72
    ) -> None:
        self._result_folder = result_folder

        self.keep_n_results = keep_n_results
        self.keep_raw_data = keep_raw_data
        self.chunk_size = chunk_size
        self.max_freq = max_freq
        self.max_freq_vibrations = max_freq * 5  # 1000Hz is the default (5 * 200.0)
        self.dpi = dpi
        self.include_smoothers = include_smoothers

        self.klipper_folder = KLIPPER_FOLDER
        self.klipper_log_folder = KLIPPER_LOG_FOLDER

    def get_results_folder(self, type: str = None) -> Path:
        if type is None:
            return self._result_folder
        else:
            return self._result_folder / RESULTS_SUBFOLDERS[type]

    def get_results_subfolders(self) -> Path:
        subfolders = [self._result_folder / subfolder for subfolder in RESULTS_SUBFOLDERS.values()]
        return subfolders

    @staticmethod
    def get_git_version() -> str:
        try:
            from git import GitCommandError, Repo

            # Get the absolute path of the script, resolving any symlinks
            # Then get 1 times to parent dir to be at the git root folder
            script_path = Path(__file__).resolve()
            repo_path = script_path.parents[1]
            repo = Repo(repo_path)
            try:
                version = repo.git.describe('--tags')
            except GitCommandError:
                version = repo.head.commit.hexsha[:7]  # If no tag is found, use the simplified commit SHA instead
            return version
        except Exception as e:
            ConsoleOutput.print(f'Warning: unable to retrieve Shake&Tune version number: {e}')
            return 'unknown'<|MERGE_RESOLUTION|>--- conflicted
+++ resolved
@@ -26,14 +26,6 @@
 
 class ShakeTuneConfig:
     def __init__(
-<<<<<<< HEAD
-            self,
-            result_folder: Path = RESULTS_BASE_FOLDER,
-            keep_n_results: int = 3,
-            keep_csv: bool = False,
-            dpi: int = 150,
-            include_smoothers: bool = False
-=======
         self,
         result_folder: Path = RESULTS_BASE_FOLDER,
         keep_n_results: int = 10,
@@ -41,7 +33,7 @@
         chunk_size: int = 2,
         max_freq: float = 200.0,
         dpi: int = 150,
->>>>>>> 74364d72
+        include_smoothers: bool = False,
     ) -> None:
         self._result_folder = result_folder
 
