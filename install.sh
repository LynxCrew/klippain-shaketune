--- conflicted
+++ resolved
@@ -113,7 +113,6 @@
     fi
 }
 
-<<<<<<< HEAD
 function copy_variables {
   echo "[INSTALL] Copying variables files to your config directory..."
 
@@ -131,12 +130,11 @@
     if [ ! -f "${KLIPPER_PATH}/klippy/extras/gcode_shell_command.py" ]; then
         echo "[INSTALL] Downloading gcode_shell_command.py Klipper extension needed for this module"
         wget -P ${KLIPPER_PATH}/klippy/extras https://raw.githubusercontent.com/LynxCrew/klippain/main/scripts/gcode_shell_command.py
-=======
+
 function link_module {
     if [ ! -d "${KLIPPER_PATH}/klippy/extras/shaketune" ]; then
         echo "[INSTALL] Linking Shake&Tune module to Klipper extras"
         ln -frsn ${K_SHAKETUNE_PATH}/shaketune ${KLIPPER_PATH}/klippy/extras/shaketune
->>>>>>> c3fcc976
     else
         printf "[INSTALL] Klippain Shake&Tune Klipper module is already installed. Continuing...\n\n"
     fi
@@ -163,12 +161,8 @@
 check_download
 setup_venv
 link_extension
-<<<<<<< HEAD
 copy_variables
 link_gcodeshellcommandpy
-=======
 link_module
-add_updater
->>>>>>> c3fcc976
 restart_klipper
 restart_moonraker