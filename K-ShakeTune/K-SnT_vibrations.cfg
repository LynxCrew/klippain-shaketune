#########################################
###### MACHINE VIBRATIONS ANALYSIS ######
#########################################
# Written by Frix_x#0161 #
# Modified by Zeanon     #

[gcode_macro CREATE_VIBRATIONS_PROFILE]
gcode:
<<<<<<< HEAD
    {% set variables = printer["gcode_macro _K-SHAKETUNE-VARIABLES"] %}

    {% set size = params.SIZE|default(60)|int %} # size of the area where the movements are done
    {% set direction = params.DIRECTION|default('XY') %} # can be set to either XY, AB, ABXY, A, B, X, Y, Z
=======
    {% set size = params.SIZE|default(100)|int %} # size of the circle where the angled lines are done
>>>>>>> 56a5502d
    {% set z_height = params.Z_HEIGHT|default(20)|int %} # z height to put the toolhead before starting the movements
    {% set max_speed = params.MAX_SPEED|default(200)|float * 60 %} # maximum feedrate for the movements
    {% set speed_increment = params.SPEED_INCREMENT|default(2)|float * 60 %} # feedrate increment between each move
    
    {% set feedrate_travel = params.TRAVEL_SPEED|default(200)|int * 60 %} # travel feedrate between moves
    {% set accel = params.ACCEL|default(3000)|int %} # accel value used to move on the pattern
    {% set accel_chip = params.ACCEL_CHIP|default("adxl345") %} # ADXL chip name in the config

<<<<<<< HEAD
    {% if params.KEEP_N_RESULTS is defined %}
        {% set keep_results = params.KEEP_N_RESULTS|int %}
    {% else %}
        {% set keep_results = variables.keep_results|int %}
    {% endif %}
    {% if params.KEEP_CSV is defined %}
        {% set keep_csv = params.KEEP_CSV|default(True) %}
    {% else %}
        {% set keep_csv = variables.keep_csv %}
    {% endif %}
=======
    {% set keep_results = params.KEEP_N_RESULTS|default(3)|int %}
    {% set keep_csv = params.KEEP_CSV|default(0)|int %}
>>>>>>> 56a5502d

    {% set mid_x = printer.toolhead.axis_maximum.x|float / 2 %}
    {% set mid_y = printer.toolhead.axis_maximum.y|float / 2 %}
    {% set min_speed = 2 * 60 %} # minimum feedrate for the movements is set to 2mm/s
    {% set nb_speed_samples = ((max_speed - min_speed) / speed_increment + 1) | int %}

    {% set accel = [accel, printer.configfile.settings.printer.max_accel]|min %}
    {% set old_accel = printer.toolhead.max_accel %}
    {% set old_cruise_ratio = printer.toolhead.minimum_cruise_ratio %}
    {% set old_sqv = printer.toolhead.square_corner_velocity %}

    {% set kinematics = printer.configfile.settings.printer.kinematics %}


    {% if not 'xyz' in printer.toolhead.homed_axes %}
        { action_raise_error("Must Home printer first!") }
    {% endif %}

    {% if params.SPEED_INCREMENT|default(2)|float * 100 != (params.SPEED_INCREMENT|default(2)|float * 100)|int %}
        { action_raise_error("Only 2 decimal digits are allowed for SPEED_INCREMENT") }
    {% endif %}

    {% if (size / (max_speed / 60)) < 0.25 %}
        { action_raise_error("SIZE is too small for this MAX_SPEED. Increase SIZE or decrease MAX_SPEED!") }
    {% endif %}

    {action_respond_info("")}
    {action_respond_info("Starting machine vibrations profile measurement")}
    {action_respond_info("This operation can not be interrupted by normal means. Hit the \"emergency stop\" button to stop it if needed")}
    {action_respond_info("")}

    SAVE_GCODE_STATE NAME=CREATE_VIBRATIONS_PROFILE

    G90

    # Set the wanted acceleration values (not too high to avoid oscillation, not too low to be able to reach constant speed on each segments)
    SET_VELOCITY_LIMIT ACCEL={accel} MINIMUM_CRUISE_RATIO=0 SQUARE_CORNER_VELOCITY={[(accel / 1000), 5.0]|max}

    # Going to the start position
    G1 Z{z_height} F{feedrate_travel / 10}
    G1 X{mid_x } Y{mid_y} F{feedrate_travel}


    {% if kinematics == "cartesian" %}
        # Cartesian motors are on X and Y axis directly
        RESPOND MSG="Cartesian kinematics mode"
        {% set main_angles = [0, 90] %}
    {% elif kinematics == "corexy" %}
        # CoreXY motors are on A and B axis (45 and 135 degrees)
        RESPOND MSG="CoreXY kinematics mode"
        {% set main_angles = [45, 135] %}
    {% else %}
        { action_raise_error("Only Cartesian and CoreXY kinematics are supported at the moment for the vibrations measurement tool!") }
    {% endif %}

    {% set pi = (3.141592653589793) | float %}
    {% set tau = (pi * 2) | float %}


    {% for curr_angle in main_angles %}
        {% for curr_speed_sample in range(0, nb_speed_samples) %}
            {% set curr_speed = min_speed + curr_speed_sample * speed_increment %}
            {% set rad_angle_full = (curr_angle|float * pi / 180) %}

            # -----------------------------------------------------------------------------------------------------------
            # Here are some maths to approximate the sin and cos values of rad_angle in Jinja
            # Thanks a lot to Aubey! for sharing the idea of using hardcoded Taylor series and
            # the associated bit of code to do it easily! This is pure madness!
            {% set rad_angle = ((rad_angle_full % tau) - (tau / 2)) | float %}

            {% if rad_angle < (-(tau / 4)) %}
                {% set rad_angle = (rad_angle + (tau / 2)) | float %}
                {% set final_mult = (-1) %}
            {% elif rad_angle > (tau / 4) %}
                {% set rad_angle = (rad_angle - (tau / 2)) | float %}
                {% set final_mult = (-1) %}
            {% else %}
                {% set final_mult = (1) %}
            {% endif %}

            {% set sin0 = (rad_angle) %}
            {% set sin1 = ((rad_angle ** 3) / 6) | float %}
            {% set sin2 = ((rad_angle ** 5) / 120) | float %}
            {% set sin3 = ((rad_angle ** 7) / 5040) | float %}
            {% set sin4 = ((rad_angle ** 9) / 362880) | float %}
            {% set sin5 = ((rad_angle ** 11) / 39916800) | float %}
            {% set sin6 = ((rad_angle ** 13) / 6227020800) | float %}
            {% set sin7 = ((rad_angle ** 15) / 1307674368000) | float %}
            {% set sin = (-(sin0 - sin1 + sin2 - sin3 + sin4 - sin5 + sin6 - sin7) * final_mult) | float %}

            {% set cos0 = (1) | float %}
            {% set cos1 = ((rad_angle ** 2) / 2) | float %}
            {% set cos2 = ((rad_angle ** 4) / 24) | float %}
            {% set cos3 = ((rad_angle ** 6) / 720) | float %}
            {% set cos4 = ((rad_angle ** 8) / 40320) | float %}
            {% set cos5 = ((rad_angle ** 10) / 3628800) | float %}
            {% set cos6 = ((rad_angle ** 12) / 479001600) | float %}
            {% set cos7 = ((rad_angle ** 14) / 87178291200) | float %}
            {% set cos = (-(cos0 - cos1 + cos2 - cos3 + cos4 - cos5 + cos6 - cos7) * final_mult) | float %}
            # -----------------------------------------------------------------------------------------------------------

            # Reduce the segments length for the lower speed range (0-100mm/s). The minimum length is 1/3 of the SIZE and is gradually increased
            # to the nominal SIZE at 100mm/s. No further size changes are made above this speed. The goal is to ensure that the print head moves
            # enough to collect enough data for vibration analysis, without doing unnecessary distance to save time. At higher speeds, the full
            # segments lengths are used because the head moves faster and travels more distance in the same amount of time and we want enough data
            {% if curr_speed < (100 * 60) %}
                {% set segment_length_multiplier = 1/5 + 4/5 * (curr_speed / 60) / 100 %}
            {% else %}
                {% set segment_length_multiplier = 1 %}
            {% endif %}

            # Calculate angle coordinates using trigonometry and length multiplier and move to start point
            {% set dx = (size / 2) * cos * segment_length_multiplier %}
            {% set dy = (size / 2) * sin * segment_length_multiplier %}
            G1 X{mid_x - dx} Y{mid_y - dy} F{feedrate_travel}

            # Adjust the number of back and forth movements based on speed to also save time on lower speed range
            # 3 movements are done by default, reduced to 2 between 150-250mm/s and to 1 under 150mm/s.
            {% set movements = 3 %}
            {% if curr_speed < (150 * 60) %}
                {% set movements = 1 %}
            {% elif curr_speed < (250 * 60) %}
                {% set movements = 2 %}
            {% endif %}

            ACCELEROMETER_MEASURE CHIP={accel_chip}

            # Back and forth movements to record the vibrations at constant speed in both direction
            {% for n in range(movements) %}
                G1 X{mid_x + dx} Y{mid_y + dy} F{curr_speed}
                G1 X{mid_x - dx} Y{mid_y - dy} F{curr_speed}
            {% endfor %}
            
            ACCELEROMETER_MEASURE CHIP={accel_chip} NAME=an{("%.2f" % curr_angle|float)|replace('.','_')}sp{("%.2f" % (curr_speed / 60)|float)|replace('.','_')}
            G4 P300

            M400
        {% endfor %}
    {% endfor %}

    # Restore the previous acceleration values
    SET_VELOCITY_LIMIT ACCEL={old_accel} MINIMUM_CRUISE_RATIO={old_cruise_ratio} SQUARE_CORNER_VELOCITY={old_sqv}

    # Extract the TMC names and configuration
    {% set ns_x = namespace(path='') %}
    {% set ns_y = namespace(path='') %}

    {% for item in printer %}
        {% set parts = item.split() %}
        {% if parts|length == 2 and parts[0].startswith('tmc') and parts[0][3:].isdigit() %}
            {% if parts[1] == 'stepper_x' %}
                {% set ns_x.path = parts[0] %}
            {% elif parts[1] == 'stepper_y' %}
                {% set ns_y.path = parts[0] %}
            {% endif %}
        {% endif %}
    {% endfor %}

    {% if ns_x.path and ns_y.path %}
        {% set metadata = 
            "stepper_x_tmc:" ~ ns_x.path ~ "|"
            "stepper_x_run_current:" ~ (printer[ns_x.path + ' stepper_x'].run_current | round(2) | string) ~ "|"
            "stepper_x_hold_current:" ~ (printer[ns_x.path + ' stepper_x'].hold_current | round(2) | string) ~ "|"
            "stepper_y_tmc:" ~ ns_y.path ~ "|"
            "stepper_y_run_current:" ~ (printer[ns_y.path + ' stepper_y'].run_current | round(2) | string) ~ "|"
            "stepper_y_hold_current:" ~ (printer[ns_y.path + ' stepper_y'].hold_current | round(2) | string) ~ "|"
        %}

        {% set autotune_x = printer.configfile.config['autotune_tmc stepper_x'] if 'autotune_tmc stepper_x' in printer.configfile.config else none %}
        {% set autotune_y = printer.configfile.config['autotune_tmc stepper_y'] if 'autotune_tmc stepper_y' in printer.configfile.config else none %}
        {% if autotune_x and autotune_y %}
            {% set stepper_x_voltage = autotune_x.voltage if autotune_x.voltage else '24.0' %}
            {% set stepper_y_voltage = autotune_y.voltage if autotune_y.voltage else '24.0' %}
            {% set metadata = metadata ~
                "autotune_enabled:True|"
                "stepper_x_motor:" ~ autotune_x.motor ~ "|"
                "stepper_x_voltage:" ~ stepper_x_voltage ~ "|"
                "stepper_y_motor:" ~ autotune_y.motor ~ "|"
                "stepper_y_voltage:" ~ stepper_y_voltage ~ "|"
            %}
        {% else %}
            {% set metadata = metadata ~ "autotune_enabled:False|" %}
        {% endif %}

        DUMP_TMC STEPPER=stepper_x
        DUMP_TMC STEPPER=stepper_y

    {% else %}
        { action_respond_info("No TMC drivers found for X and Y steppers") }
    {% endif %}

    RESPOND MSG="Machine vibrations profile generation..."
    RESPOND MSG="This may take some time (3-5min)"
    RUN_SHELL_COMMAND CMD=shaketune PARAMS="--type vibrations --accel {accel|int} --kinematics {kinematics} {% if metadata %}--metadata {metadata}{% endif %} --chip_name {accel_chip} {% if keep_csv %}--keep_csv{% endif %} --keep_results {keep_results}"

    RESTORE_GCODE_STATE NAME=CREATE_VIBRATIONS_PROFILE<|MERGE_RESOLUTION|>--- conflicted
+++ resolved
@@ -6,14 +6,9 @@
 
 [gcode_macro CREATE_VIBRATIONS_PROFILE]
 gcode:
-<<<<<<< HEAD
     {% set variables = printer["gcode_macro _K-SHAKETUNE-VARIABLES"] %}
 
     {% set size = params.SIZE|default(60)|int %} # size of the area where the movements are done
-    {% set direction = params.DIRECTION|default('XY') %} # can be set to either XY, AB, ABXY, A, B, X, Y, Z
-=======
-    {% set size = params.SIZE|default(100)|int %} # size of the circle where the angled lines are done
->>>>>>> 56a5502d
     {% set z_height = params.Z_HEIGHT|default(20)|int %} # z height to put the toolhead before starting the movements
     {% set max_speed = params.MAX_SPEED|default(200)|float * 60 %} # maximum feedrate for the movements
     {% set speed_increment = params.SPEED_INCREMENT|default(2)|float * 60 %} # feedrate increment between each move
@@ -22,7 +17,6 @@
     {% set accel = params.ACCEL|default(3000)|int %} # accel value used to move on the pattern
     {% set accel_chip = params.ACCEL_CHIP|default("adxl345") %} # ADXL chip name in the config
 
-<<<<<<< HEAD
     {% if params.KEEP_N_RESULTS is defined %}
         {% set keep_results = params.KEEP_N_RESULTS|int %}
     {% else %}
@@ -33,10 +27,6 @@
     {% else %}
         {% set keep_csv = variables.keep_csv %}
     {% endif %}
-=======
-    {% set keep_results = params.KEEP_N_RESULTS|default(3)|int %}
-    {% set keep_csv = params.KEEP_CSV|default(0)|int %}
->>>>>>> 56a5502d
 
     {% set mid_x = printer.toolhead.axis_maximum.x|float / 2 %}
     {% set mid_y = printer.toolhead.axis_maximum.y|float / 2 %}
