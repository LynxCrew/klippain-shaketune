################################################
###### VIBRATIONS AND SPEED OPTIMIZATIONS ######
################################################
# Written by Frix_x#0161 #

[gcode_macro VIBRATIONS_CALIBRATION]
gcode:
    {% set variables = printer["gcode_macro _K-SHAKETUNE-VARIABLES"] %}
    {% set version = variables.version %}
    {% if version is not defined or version|int != 1 %}
        {action_emergency_stop("Wrong Version of variables.cfg, please update!")}
    {% endif %}

    {% set size = params.SIZE|default(60)|int %} # size of the area where the movements are done
    {% set direction = params.DIRECTION|default('XY') %} # can be set to either XY, AB, ABXY, A, B, X, Y, Z
    {% set z_height = params.Z_HEIGHT|default(20)|int %} # z height to put the toolhead before starting the movements

    {% set min_speed = params.MIN_SPEED|default(20)|float * 60 %} # minimum feedrate for the movements
    {% set max_speed = params.MAX_SPEED|default(200)|float * 60 %} # maximum feedrate for the movements
    {% set speed_increment = params.SPEED_INCREMENT|default(2)|float * 60 %} # feedrate increment between each move
    {% set feedrate_travel = params.TRAVEL_SPEED|default(200)|int * 60 %} # travel feedrate between moves
    {% set accel = params.ACCEL|default(3000)|int %} # accel value used to move on the pattern
    {% set accel_chip = params.ACCEL_CHIP|default("adxl345") %} # ADXL chip name in the config

<<<<<<< HEAD
    {% set keep_results = params.KEEP_N_RESULTS|default(10)|int %}
    {% set keep_csv = params.KEEP_CSV|default(True) %}
=======
    {% if params.KEEP_N_RESULTS is defined %}
        {% set keep_results = params.KEEP_N_RESULTS|int %}
    {% else %}
        {% set keep_results = variables.keep_results|int %}
    {% endif %}
    {% if params.KEEP_CSV is defined %}
        {% set keep_csv = params.KEEP_CSV|default(True) %}
    {% else %}
        {% set keep_csv = variables.keep_csv %}
    {% endif %}
>>>>>>> 52654179

    {% set mid_x = printer.toolhead.axis_maximum.x|float / 2 %}
    {% set mid_y = printer.toolhead.axis_maximum.y|float / 2 %}
    {% set nb_samples = ((max_speed - min_speed) / speed_increment + 1) | int %}

    {% set accel = [accel, printer.configfile.settings.printer.max_accel]|min %}
    {% set old_accel = printer.toolhead.max_accel %}
    {% set old_accel_to_decel = printer.toolhead.max_accel_to_decel %}
    {% set old_sqv = printer.toolhead.square_corner_velocity %}

    {% set direction_factor = {
        'XY'  : {
            'start' : {'x': -0.5, 'y': -0.5 },
            'move_factors' : {
                '0' : {'x': 0.5, 'y': -0.5, 'z': 0.0 },
                '1' : {'x': 0.5, 'y': 0.5, 'z': 0.0 },
                '2' : {'x': -0.5, 'y': 0.5, 'z': 0.0 },
                '3' : {'x': -0.5, 'y': -0.5, 'z': 0.0 }
                }
            },
        'AB' : {
            'start' : {'x': 0.0, 'y': 0.0 },
            'move_factors' : {
                '0' : {'x': 0.5, 'y': -0.5, 'z': 0.0 },
                '1' : {'x': -0.5, 'y': 0.5, 'z': 0.0 },
                '2' : {'x': 0.0, 'y': 0.0, 'z': 0.0 },
                '3' : {'x': 0.5, 'y': 0.5, 'z': 0.0 },
                '4' : {'x': -0.5, 'y': -0.5, 'z': 0.0 },
                '5' : {'x': 0.0, 'y': 0.0, 'z': 0.0 }
                }
            },
        'ABXY' : {
            'start' : {'x': -0.5, 'y': 0.5 },
            'move_factors' : {
                '0' : {'x': -0.5, 'y': -0.5, 'z': 0.0 },
                '1' : {'x': 0.5, 'y': -0.5, 'z': 0.0 },
                '2' : {'x': -0.5, 'y': 0.5, 'z': 0.0 },
                '3' : {'x': 0.5, 'y': 0.5, 'z': 0.0 },
                '4' : {'x': -0.5, 'y': -0.5, 'z': 0.0 },
                '5' : {'x': -0.5, 'y': 0.5, 'z': 0.0 }
                }
            },
        'B'  : {
            'start' : {'x': 0.5, 'y': 0.5 },
            'move_factors' : {
                '0' : {'x': -0.5, 'y': -0.5, 'z': 0.0 },
                '1' : {'x': 0.5, 'y': 0.5, 'z': 0.0 }
                }
            },
        'A'  : {
            'start' : {'x': -0.5, 'y': 0.5 },
            'move_factors' : {
                '0' : {'x': 0.5, 'y': -0.5, 'z': 0.0 },
                '1' : {'x': -0.5, 'y': 0.5, 'z': 0.0 }
                }
            },
        'X'  : {
            'start' : {'x': -0.5, 'y': 0.0 },
            'move_factors' : {
                '0' : {'x': 0.5, 'y': 0.0, 'z': 0.0 },
                '1' : {'x': -0.5, 'y': 0.0, 'z': 0.0 }
                }
            },
        'Y'  : {
            'start' : {'x': 0.0, 'y': 0.5 },
            'move_factors' : {
                '0' : {'x': 0.0, 'y': -0.5, 'z': 0.0 },
                '1' : {'x': 0.0, 'y': 0.5, 'z': 0.0 }
                }
            },
        'Z'  : {
            'start' : {'x': 0.0, 'y': 0.0 },
            'move_factors' : {
                '0' : {'x': 0.0, 'y': 0.0, 'z': 1.0 },
                '1' : {'x': 0.0, 'y': 0.0, 'z': 0.0 }
                }
            },
        'E'  : {
            'start' : {'x': 0.0, 'y': 0.0 },
            'move_factor' : 0.05
            }
        }
    %}


    {% if not 'xyz' in printer.toolhead.homed_axes %}
        { action_raise_error("Must Home printer first!") }
    {% endif %}

    {% if params.SPEED_INCREMENT|default(2)|float * 100 != (params.SPEED_INCREMENT|default(2)|float * 100)|int %}
        { action_raise_error("Only 2 decimal digits are allowed for SPEED_INCREMENT") }
    {% endif %}

    {% if (size / (max_speed / 60)) < 0.25 and direction != 'E' %}
        { action_raise_error("SIZE is too small for this MAX_SPEED. Increase SIZE or decrease MAX_SPEED!") }
    {% endif %}

    {% if not (direction in direction_factor) %}
        { action_raise_error("DIRECTION is not valid. Only XY, AB, ABXY, A, B, X, Y, Z or E is allowed!") }
    {% endif %}

    {action_respond_info("")}
    {action_respond_info("Starting speed and vibration calibration")}
    {action_respond_info("This operation can not be interrupted by normal means. Hit the \"emergency stop\" button to stop it if needed")}
    {action_respond_info("")}

    SAVE_GCODE_STATE NAME=STATE_VIBRATIONS_CALIBRATION

    G90

    # Set the wanted acceleration values (not too high to avoid oscillation, not too low to be able to reach constant speed on each segments)
    SET_VELOCITY_LIMIT ACCEL={accel} ACCEL_TO_DECEL={accel} SQUARE_CORNER_VELOCITY={[(accel / 1000), 5.0]|max}
    
    # Going to the start position
    G1 Z{z_height} F{feedrate_travel / 10}
    G1 X{mid_x + (size * direction_factor[direction].start.x) } Y{mid_y + (size * direction_factor[direction].start.y)} F{feedrate_travel}

    # vibration pattern for each frequency
    {% for curr_sample in range(0, nb_samples) %}
        {% set curr_speed = min_speed + curr_sample * speed_increment %}
        RESPOND MSG="{"Current speed: %.2f mm/s" % (curr_speed / 60)|float}"

        ACCELEROMETER_MEASURE CHIP={accel_chip}
        {% if direction == 'E' %}
            G0 E{curr_speed*direction_factor[direction].move_factor} F{curr_speed}
        {% else %}
            {% for key, factor in direction_factor[direction].move_factors|dictsort %}
                G1 X{mid_x + (size * factor.x) } Y{mid_y + (size * factor.y)} Z{z_height + (size * factor.z)} F{curr_speed}
            {% endfor %}
        {% endif %}
        ACCELEROMETER_MEASURE CHIP={accel_chip} NAME=sp{("%.2f" % (curr_speed / 60)|float)|replace('.','_')}n1
        G4 P300

        M400
    {% endfor %}

    RESPOND MSG="Machine and motors vibration graph generation..."
    RESPOND MSG="This may take some time (3-5min)"
    RUN_SHELL_COMMAND CMD=shaketune PARAMS="--type vibrations --axis_name {direction} --accel {accel|int} --chip_name {accel_chip} {% if keep_csv %}--keep_csv{% endif %}"
    M400
    RUN_SHELL_COMMAND CMD=shaketune PARAMS="--type clean --keep_results {keep_results}"

    # Restore the previous acceleration values
    SET_VELOCITY_LIMIT ACCEL={old_accel} ACCEL_TO_DECEL={old_accel_to_decel} SQUARE_CORNER_VELOCITY={old_sqv}

    RESTORE_GCODE_STATE NAME=STATE_VIBRATIONS_CALIBRATION<|MERGE_RESOLUTION|>--- conflicted
+++ resolved
@@ -22,10 +22,6 @@
     {% set accel = params.ACCEL|default(3000)|int %} # accel value used to move on the pattern
     {% set accel_chip = params.ACCEL_CHIP|default("adxl345") %} # ADXL chip name in the config
 
-<<<<<<< HEAD
-    {% set keep_results = params.KEEP_N_RESULTS|default(10)|int %}
-    {% set keep_csv = params.KEEP_CSV|default(True) %}
-=======
     {% if params.KEEP_N_RESULTS is defined %}
         {% set keep_results = params.KEEP_N_RESULTS|int %}
     {% else %}
@@ -36,7 +32,6 @@
     {% else %}
         {% set keep_csv = variables.keep_csv %}
     {% endif %}
->>>>>>> 52654179
 
     {% set mid_x = printer.toolhead.axis_maximum.x|float / 2 %}
     {% set mid_y = printer.toolhead.axis_maximum.y|float / 2 %}
