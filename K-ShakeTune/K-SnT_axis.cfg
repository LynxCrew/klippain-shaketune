################################################
###### STANDARD INPUT_SHAPER CALIBRATIONS ######
################################################
# Written by Frix_x#0161 #
# Modified by Zeanon     #

[delayed_gcode _CHECK_SHAKETUNE_VARIABLES_VERSION]
initial_duration: 0.5
gcode:
    {% set version = printer["gcode_macro _K-SHAKETUNE-VARIABLES"].version %}
    {% if version is not defined or version|int != 1 %}
        {action_emergency_stop("Wrong Version of variables.cfg, please update!")}
    {% endif %}

[gcode_macro AXES_SHAPER_CALIBRATION]
description: Perform standard axis input shaper tests on one or both XY axes to select the best input shaper filter
gcode:
    {% set variables = printer["gcode_macro _K-SHAKETUNE-VARIABLES"] %}

    {% set min_freq = params.FREQ_START|default(printer.configfile.settings.resonance_tester.min_freq)|float %}
    {% set max_freq = params.FREQ_END|default(printer.configfile.settings.resonance_tester.max_freq)|float %}
    {% set hz_per_sec = params.HZ_PER_SEC|default(printer.configfile.settings.resonance_tester.hz_per_sec)|float %}
    {% set axis = params.AXIS|default("all")|string|lower %}
    {% set scv = params.SCV|default(None) %}
    {% set max_sm = params.MAX_SMOOTHING|default(None) %}
<<<<<<< HEAD
    {% if params.KEEP_N_RESULTS is defined %}
        {% set keep_results = params.KEEP_N_RESULTS|int %}
    {% else %}
        {% set keep_results = variables.keep_results|int %}
    {% endif %}
    {% if params.KEEP_CSV is defined %}
        {% set keep_csv = params.KEEP_CSV|default(True) %}
    {% else %}
        {% set keep_csv = variables.keep_csv %}
    {% endif %}
    {% if params.ACCEL_CHIPS is defined %}
        {% set accel_chips = 'CHIPS=' ~ params.ACCEL_CHIPS %}
    {% else %}
        {% set accel_chips = '' %}
    {% endif %}
=======
    {% set keep_results = params.KEEP_N_RESULTS|default(3)|int %}
    {% set keep_csv = params.KEEP_CSV|default(0)|int %}
>>>>>>> 56a5502d

    {% set X, Y = False, False %}

    {% if axis == "all" %}
        {% set X, Y = True, True %}
    {% elif axis == "x" %}
        {% set X = True %}
    {% elif axis == "y" %}
        {% set Y = True %}
    {% else %}
        { action_raise_error("AXIS selection invalid. Should be either all, x or y!") }
    {% endif %}

    {% if scv is none or scv == "" %}
        {% set scv = printer.toolhead.square_corner_velocity %}
    {% endif %}

    {% if max_sm == "" %}
        {% set max_sm = none %}
    {% endif %}

    {% if X %}
        TEST_RESONANCES AXIS=X OUTPUT=raw_data NAME=x FREQ_START={min_freq} FREQ_END={max_freq} HZ_PER_SEC={hz_per_sec} {accel_chips}
        M400

        RESPOND MSG="X axis frequency profile generation..."
        RESPOND MSG="This may take some time (1-3min)"
        RUN_SHELL_COMMAND CMD=shaketune PARAMS="--type shaper --scv {scv} {% if max_sm is not none %}--max_smoothing {max_sm}{% endif %} {% if keep_csv %}--keep_csv{% endif %} --keep_results {keep_results}"
    {% endif %}

    {% if Y %}
        TEST_RESONANCES AXIS=Y OUTPUT=raw_data NAME=y FREQ_START={min_freq} FREQ_END={max_freq} HZ_PER_SEC={hz_per_sec} {accel_chips}
        M400

        RESPOND MSG="Y axis frequency profile generation..."
        RESPOND MSG="This may take some time (1-3min)"
        RUN_SHELL_COMMAND CMD=shaketune PARAMS="--type shaper --scv {scv} {% if max_sm is not none %}--max_smoothing {max_sm}{% endif %} {% if keep_csv %}--keep_csv{% endif %} --keep_results {keep_results}"
    {% endif %}<|MERGE_RESOLUTION|>--- conflicted
+++ resolved
@@ -23,26 +23,21 @@
     {% set axis = params.AXIS|default("all")|string|lower %}
     {% set scv = params.SCV|default(None) %}
     {% set max_sm = params.MAX_SMOOTHING|default(None) %}
-<<<<<<< HEAD
     {% if params.KEEP_N_RESULTS is defined %}
         {% set keep_results = params.KEEP_N_RESULTS|int %}
     {% else %}
         {% set keep_results = variables.keep_results|int %}
     {% endif %}
     {% if params.KEEP_CSV is defined %}
-        {% set keep_csv = params.KEEP_CSV|default(True) %}
+        {% set keep_csv = params.KEEP_CSV|boolean %}
     {% else %}
-        {% set keep_csv = variables.keep_csv %}
+        {% set keep_csv = variables.keep_csv|boolean %}
     {% endif %}
     {% if params.ACCEL_CHIPS is defined %}
         {% set accel_chips = 'CHIPS=' ~ params.ACCEL_CHIPS %}
     {% else %}
         {% set accel_chips = '' %}
     {% endif %}
-=======
-    {% set keep_results = params.KEEP_N_RESULTS|default(3)|int %}
-    {% set keep_csv = params.KEEP_CSV|default(0)|int %}
->>>>>>> 56a5502d
 
     {% set X, Y = False, False %}
 
